import json
import logging
from pathlib import Path
<<<<<<< HEAD
from typing import Optional
=======
from typing import Any, Dict, List, Optional, Tuple, Union
>>>>>>> 46debfd2
from urllib.parse import urlparse

from jsonschema import ValidationError, validate
import typer
import yaml

logger = logging.getLogger(__name__)


def resolve_rel_path(base_dir: Path, rel_path: str) -> Path:
    """Resolve the relative path against the base directory."""
    resolved = (base_dir / Path(rel_path)).resolve()
    logger.debug("Resolved '%s' against '%s' to '%s'.", rel_path, base_dir, resolved)
    return resolved


def load_json(file_path: Path) -> dict:
    logger.debug("Loading JSON file: %s", file_path)
    try:
        with open(file_path, "r", encoding="utf-8") as file:
            data = json.load(file)
            logger.debug("Successfully loaded JSON from: %s", file_path)
            return data
    except FileNotFoundError:
        logger.error("JSON file not found: %s", file_path)
        return {}
    except json.JSONDecodeError as e:
        logger.error("Error decoding JSON in %s: %s", file_path, e)
        return {}


def save_json(file_path: Path, data: dict, indent: Union[int, None] = 2) -> None:
    logger.debug("Saving JSON to file: %s", file_path)
    file_path.parent.mkdir(parents=True, exist_ok=True)
    try:
        with open(file_path, "w", encoding="utf-8") as file:
            json.dump(data, file, indent=indent)
            logger.debug("JSON successfully saved to: %s", file_path)
    except IOError as e:
        logger.error("Error writing JSON to %s: %s", file_path, e)


def find_file_type(prefix: str, current_dir: Path = Path.cwd()) -> Optional[Path]:
    """
    Search for a file with the specified prefix and common file extensions (.json, .cjson, .yaml, .yml)
    in the provided directory.
    Returns the path to the file if found, otherwise None.
    """
    logger.debug("Searching for file with prefix '%s' in: %s", prefix, current_dir)
    for ext in ["yaml", "yml", "json", "cjson"]:
        candidate_file = current_dir / f"{prefix}.{ext}"
        logger.debug("Checking candidate: %s", candidate_file)
        if candidate_file.exists():
            logger.debug("Found candidate: %s", candidate_file)
            return candidate_file
    logger.warning("No file found for prefix '%s' in: %s", prefix, current_dir)
    return None


def load_manifest(manifest_path: Path) -> Dict[str, Any]:
    """Load and parse the manifest file (YAML or JSON)."""
    if not manifest_path.is_file():
        logger.debug("Manifest path '%s' is not a file; searching for manifest.", manifest_path)
        manifest_path = find_file_type("manifest", manifest_path)
        if not manifest_path:
            logger.error("Manifest file not found in directory: %s", manifest_path)
            raise FileNotFoundError("Manifest file not found.")
    
    logger.debug("Loading manifest file: %s", manifest_path)
    with manifest_path.open("r", encoding="utf-8") as f:
        if manifest_path.suffix in [".yaml", ".yml"]:
            data = yaml.safe_load(f)
        elif manifest_path.suffix in [".json", ".cjson"]:
            data = json.load(f)
        else:
            logger.error("Unsupported file extension: %s", manifest_path.suffix)
            raise ValueError(f"Unsupported file extension: {manifest_path.suffix}")
        
        if not data:
            logger.error("Manifest file is empty or invalid: %s", manifest_path)
            raise ValueError(f"Manifest file is empty or invalid: {manifest_path}")
    logger.debug("Manifest loaded from: %s", manifest_path)
    return data


def save_manifest(manifest_dir: Path, data: Dict[str, Any], type: str = "yaml") -> None:
    """Save the manifest data to a file (YAML or JSON)."""
    if type not in ["yaml", "json"]:
        logger.error("Unsupported file type specified for manifest saving: %s", type)
        raise ValueError(f"Unsupported file type: {type}")
    manifest_dir.mkdir(parents=True, exist_ok=True)
    manifest_file = manifest_dir / f"manifest.{type}"
    logger.debug("Saving manifest to: %s", manifest_file)
    with manifest_file.open("w", encoding="utf-8") as f:
        if type == "yaml":
            yaml.dump(data, f, default_flow_style=False)
        elif type == "json":
            json.dump(data, f, indent=2)
    logger.debug("Manifest saved to: %s", manifest_file)


def find_recursive_manifest_files(current_dir: Path = Path.cwd(), max_depth: int = 3) -> List[Path]:
    """
    Recursively search for manifest files in the current directory and its subdirectories up to a specified depth.
    Returns a list of paths to the manifest files found.
    """
    logger.debug("Recursively searching for manifest files in %s (max depth %d)", current_dir, max_depth)
    manifest_files = []
    for path in current_dir.rglob("*"):
        if path.is_file() and path.name in ["manifest.yaml", "manifest.yml", "manifest.json"]:
            if len(path.relative_to(current_dir).parts) <= max_depth:
                logger.debug("Found manifest file: %s", path)
                manifest_files.append(path)
    logger.info("Total manifest files found: %d", len(manifest_files))
    return manifest_files


def merge_configs(*configs: Dict[str, Any]) -> Dict[str, Any]:
    """
    Merge multiple dictionaries in order, where later values overwrite earlier ones.
    If both values for a key are dictionaries, merge them shallowly.
    """
    logger.debug("Merging %d configuration sources.", len(configs))
    result: Dict[str, Any] = {}
    for config in configs:
        if not config:
            logger.debug("Skipping empty configuration source.")
            continue
        for key, value in config.items():
            if key in result and isinstance(result[key], dict) and isinstance(value, dict):
                merged = result[key].copy()
                merged.update(value)
                result[key] = merged
                logger.debug("Merged dictionaries for key '%s'.", key)
            else:
                result[key] = value
                logger.debug("Set config key '%s' to '%s'.", key, value)
    return result


def get_execute_args(manifest_path: Path) -> Tuple[Path, Dict[str, Any]]:
    """Get the arguments for executing a script."""
    logger.debug("Extracting execution arguments from manifest: %s", manifest_path)
    base_dir = manifest_path.parent
    manifest_data = load_manifest(manifest_path)
    global_dict = {k: v for k, v in manifest_data.items() if k != "scripts"}
    scripts_dict = manifest_data.get("scripts") or {}
    if not scripts_dict:
        logger.error("No scripts found in the manifest: %s", manifest_path)
        raise ValueError("No scripts found in the manifest file.")
    merged = merge_configs(global_dict, scripts_dict)
    logger.debug("Execution arguments: %s", merged)
    return base_dir, merged


def find_file_type(file_type: str, current_dir: Path = Path.cwd()) -> Optional[Path]:
    """
    Check if a workspace file (.json, .cjson, .yaml, .yml) exists in the current directory.
    Returns the path to the workspace file if found, otherwise None.
    """
    for ext in ["yaml", "yml", "json", "cjson"]:
        workspace_file = current_dir / f"{file_type}.{ext}"
        if workspace_file.exists():
            return workspace_file
    return None


def determine_source(source: str) -> str:
    logger.debug("Determining source type for: %s", source)
    parsed_url = urlparse(source)
    if parsed_url.scheme and parsed_url.netloc:
        logger.debug("Source determined to be URL: %s", source)
        return "repo"
    source_path = Path(source)
    if source_path.exists():
        logger.debug("Local source exists: %s", source)
        return "local"
    logger.error("Source path does not exist: %s", source)
    raise FileNotFoundError(f"Error: The source path '{source}' does not exist.")


def on_exc(func, path, exc):
    import os
    logger.debug("Handling exception for path: %s; Exception: %s", path, exc)
    if isinstance(exc, PermissionError):
        os.chmod(path, 0o777)
        logger.debug("Permission error handled; changed permissions for: %s", path)
        func(path)
    else:
        logger.exception("Unhandled exception for path: %s", path)
        raise exc


MANIFEST_SCHEMA = {
    "type": "object",
    "properties": {
        "name": {"type": "string"},
        "command": {"type": "string"},
        "scripts": {"type": "object"},
    },
    "required": ["name", "command", "scripts"],
}


def validate_manifest(manifest: dict) -> bool:
    logger.debug("Validating manifest: %s", manifest)
    try:
        validate(instance=manifest, schema=MANIFEST_SCHEMA)
        scripts = manifest.get("scripts") or {}
        install_present = (
            "install" in scripts
            or ("windows" in scripts and "install" in scripts["windows"])
            or ("posix" in scripts and "install" in scripts["posix"])
        )
        if not install_present:
            logger.error("Manifest scripts missing 'install'. Scripts: %s", json.dumps(scripts, indent=4))
            return False
        logger.debug("Manifest validated successfully.")
        return True
    except ValidationError as e:
        logger.error("Manifest validation error: %s", e)
        return False


def print_table(headers: List[str], rows: List[List[str]]) -> None:
    logger.info("Printing table with headers: %s", headers)
    col_widths = [
        max(len(headers[i]), max((len(row[i]) for row in rows), default=0))
        for i in range(len(headers))
    ]
    separator = "+" + "+".join("-" * (w + 2) for w in col_widths) + "+"
    header_line = "|" + "|".join(f" {headers[i].ljust(col_widths[i])} " for i in range(len(headers))) + "|"
    typer.echo(separator)
    typer.echo(header_line)
    typer.echo(separator)
    for row in rows:
        row_line = "|" + "|".join(f" {row[i].ljust(col_widths[i])} " for i in range(len(row))) + "|"
        typer.echo(row_line)
    typer.echo(separator)
    logger.info("Table printed successfully.")<|MERGE_RESOLUTION|>--- conflicted
+++ resolved
@@ -1,11 +1,7 @@
 import json
 import logging
 from pathlib import Path
-<<<<<<< HEAD
-from typing import Optional
-=======
 from typing import Any, Dict, List, Optional, Tuple, Union
->>>>>>> 46debfd2
 from urllib.parse import urlparse
 
 from jsonschema import ValidationError, validate
